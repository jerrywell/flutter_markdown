// Copyright 2016 The Chromium Authors. All rights reserved.
// Use of this source code is governed by a BSD-style license that can be
// found in the LICENSE file.

import 'dart:io';

import 'package:flutter/gestures.dart';
import 'package:flutter/widgets.dart';
import 'package:markd/markdown.dart' as md;
//import 'package:path/path.dart' as p;

import 'style_sheet.dart';

final Set<String> _kBlockTags = new Set<String>.from(<String>[
  'p',
  'h1',
  'h2',
  'h3',
  'h4',
  'h5',
  'h6',
  'li',
  'blockquote',
  'pre',
  'ol',
  'ul',
  'hr',
  'table'
]);

const List<String> _kListTags = const <String>['ul', 'ol'];

bool _isBlockTag(String tag) => _kBlockTags.contains(tag);
bool _isListTag(String tag) => _kListTags.contains(tag);

class _BlockElement {
  _BlockElement(this.tag);

  final String tag;
  final List<Widget> children = <Widget>[];

  int nextListIndex = 0;
}

/// A collection of widgets that should be placed adjacent to (inline with)
/// other inline elements in the same parent block.
/// 
/// Inline elements can be textual (a/em/strong) represented by [RichText] 
/// widgets or images (img) represented by [Image.network] widgets.
/// 
/// Inline elements can be nested within other inline elements, inheriting their
/// parent's style along with the style of the block they are in.
/// 
/// When laying out inline widgets, first, any adjacent RichText widgets are 
/// merged, then, all inline widgets are enclosed in a parent [Wrap] widget.
class _InlineElement {
  _InlineElement(this.tag, {this.style});
 
  final String tag;

  /// Created by merging the style defined for this element's [tag] in the
  /// delegate's [MarkdownStyleSheet] with the style of its parent.
  final TextStyle style;

  final List<Widget> children = <Widget>[];
}

/// A delegate used by [MarkdownBuilder] to control the widgets it creates.
abstract class MarkdownBuilderDelegate {
  /// Returns a gesture recognizer to use for an `a` element with the given
  /// `href` attribute.
  GestureRecognizer createLink(String href);

  /// Returns formatted text to use to display the given contents of a `pre`
  /// element.
  ///
  /// The `styleSheet` is the value of [MarkdownBuilder.styleSheet].
  TextSpan formatText(MarkdownStyleSheet styleSheet, String code);

  /// Give a chance to do processing for text
  TextSpan textProcess(String innerTag, String outerTag, TextStyle style, String text, GestureRecognizer recognizer);

  /// Give a chance to add a wrapper of child
  Widget elementWrapper(String innerTag, String outerTag, Widget child);

  /// called to return the custom checklist item
  Widget buildChecklist(md.Element liElement);

  /// Called to return the custom image widget
  Widget buildImage(String url, double width, double height);

  /// Called to return the custom table widget
  Widget buildTable(md.Element tableElement);

  /// Give a chance to add a wrapper of style for inline tag
  TextStyle inlineStyleWrapper(String tag, TextStyle style);
}

/// Builds a [Widget] tree from parsed Markdown.
///
/// See also:
///
///  * [Markdown], which is a widget that parses and displays Markdown.
class MarkdownBuilder implements md.NodeVisitor {
  /// Creates an object that builds a [Widget] tree from parsed Markdown.
  MarkdownBuilder({ this.delegate, this.styleSheet, this.imageDirectory , this.textScaleFactor });

  /// A delegate that controls how link and `pre` elements behave.
  final MarkdownBuilderDelegate delegate;

  /// Defines which [TextStyle] objects to use for each type of element.
  final MarkdownStyleSheet styleSheet;

  /// The base directory holding images referenced by Img tags with local file paths.
  final Directory imageDirectory;

  final List<String> _listIndents = <String>[];
  final List<_BlockElement> _blocks = <_BlockElement>[];
  final List<_InlineElement> _inlines = <_InlineElement>[];
  final List<GestureRecognizer> _linkHandlers = <GestureRecognizer>[];

  /// the text scale from context
  final double textScaleFactor;

  /// Returns widgets that display the given Markdown nodes.
  ///
  /// The returned widgets are typically used as children in a [ListView].
  List<Widget> build(List<md.Node> nodes) {
    _listIndents.clear();
    _blocks.clear();
    _inlines.clear();
    _linkHandlers.clear();

    _blocks.add(new _BlockElement(null));

    for (md.Node node in nodes) {
      assert(_blocks.length == 1);
      node.accept(this);
    }

    assert(_inlines.isEmpty);
    return _blocks.single.children;
  }

  @override
  void visitText(md.Text text) {
    if (_blocks.last.tag == null) // Don't allow text directly under the root.
      return;

    _addParentInlineIfNeeded(_blocks.last.tag);

    final elements = _extractElementsForTag();
    final innerElement = elements[0];
    final outerElement = elements[1];
//    final last = innerElement ?? outerElement ?? _blocks.last;

    final TextSpan span = _blocks.last.tag == 'pre'
      ? delegate.formatText(styleSheet, text.text)
<<<<<<< HEAD
      : delegate.textProcess(innerElement?.tag, outerElement?.tag, _inlines.last.style, text.text, _linkHandlers.isNotEmpty ? _linkHandlers.last : null);
//      : new TextSpan(
//          style: _inlines.last.style,
//          text: text.text,
//          recognizer: _linkHandlers.isNotEmpty ? _linkHandlers.last : null,
//        );

    _inlines.last.children.add(new RichText(text: span, textScaleFactor: textScaleFactor));
=======
      : new TextSpan(
          style: _inlines.last.style,
          text: text.text,
          recognizer: _linkHandlers.isNotEmpty ? _linkHandlers.last : null,
        );

    _inlines.last.children.add(new RichText(
      textScaleFactor: styleSheet.textScaleFactor,
      text: span,
    ));
>>>>>>> 0855cc0a
  }

  @override
  bool visitElementBefore(md.Element element) {
    final String tag = element.tag;
    if (_isBlockTag(tag)) {
      _addAnonymousBlockIfNeeded(styleSheet.styles[tag]);
      if (_isListTag(tag))
        _listIndents.add(tag);
      _blocks.add(new _BlockElement(tag));
    } else {
      _addParentInlineIfNeeded(_blocks.last.tag);

      TextStyle parentStyle = _inlines.last.style;
      final style = styleSheet.styles[tag];
      final mergedStyle = delegate.inlineStyleWrapper(tag, style == null ? parentStyle : parentStyle == null ? style : parentStyle.merge(style));
      _inlines.add(new _InlineElement(
        tag,
        style: mergedStyle
        //style: parentStyle.merge(styleSheet.styles[tag]),
      ));
    }

    if (tag == 'a') {
      _linkHandlers.add(delegate.createLink(element.attributes['href']));
    }

    if (element.isEmpty) {
      visitElementAfter(element);
      return false;
    }

    return true;
  }

  /// return elements which are the most inner one and the most outer one in [_blocks]
  List<_BlockElement> _extractElementsForTag() {
    final length = _blocks.length;
    // the most outer one is empty element, _blocks[0], we skip it.
    final outerTag = length > 1 ? _blocks[1] : null;
    final innerTag = length > 2 ? _blocks[length - 1] : null;

    return <_BlockElement>[innerTag, outerTag];
  }

  @override
  void visitElementAfter(md.Element element) {
    final String tag = element.tag;
    final elements = _extractElementsForTag();
    final outerElement = elements[1];

    if (_isBlockTag(tag)) {
      _addAnonymousBlockIfNeeded(styleSheet.styles[tag]);

      final _BlockElement current = _blocks.removeLast();
      Widget child;

      if (current.children.isNotEmpty) {
        child = new Column(
          crossAxisAlignment: CrossAxisAlignment.stretch,
          children: current.children,
        );
      } else {
        child = const SizedBox();
      }

      if (_isListTag(tag)) {
        assert(_listIndents.isNotEmpty);
        _listIndents.removeLast();
      } else if (tag == 'li') {
        if (_listIndents.isNotEmpty) {
          final isChecklist = element.attributes['class'] == 'todo';
          Widget bullet;
          if (isChecklist)
            bullet = delegate.buildChecklist(element);
          else
            bullet = new SizedBox(
              width: styleSheet.listIndent,
              child: _buildBullet(_listIndents.last, element),
            );

          child = new Row(
            crossAxisAlignment: CrossAxisAlignment.start,
            children: <Widget>[
              bullet,
              new Expanded(child: child)
            ],
          );
        }
      } else if (tag == 'blockquote') {
        child = new DecoratedBox(
          decoration: styleSheet.blockquoteDecoration,
          child: new Padding(
            padding: new EdgeInsets.all(styleSheet.blockquotePadding),
            child: child,
          ),
        );
      } else if (tag == 'pre') {
        child = new DecoratedBox(
          decoration: styleSheet.codeblockDecoration,
          child: new Padding(
            padding: new EdgeInsets.all(styleSheet.codeblockPadding),
            child: child,
          ),
        );
      } else if (tag == 'hr') {
        child = new DecoratedBox(
          decoration: styleSheet.horizontalRuleDecoration,
          child: child,
        );
      } else if (tag == 'table') {
        child = delegate.buildTable(element);
        assert(child != null);
      }

      _addBlockChild(delegate.elementWrapper(tag, outerElement.tag, child));
    } else {
      final _InlineElement current = _inlines.removeLast();
      final _InlineElement parent = _inlines.last;

      if (tag == 'img') {
        // create an image widget for this image
        current.children.add(_buildImage(element.attributes['src']));
      } else if (tag == 'a') {
        _linkHandlers.removeLast();
      }

      if (current.children.isNotEmpty) {
        parent.children.addAll(current.children);
      }
    }
  }

  Widget _buildImage(String src) {
    final List<String> parts = src.split('#');
    if (parts.isEmpty)
      return const SizedBox();

    // final String path = parts.first;
    double width;
    double height;
    if (parts.length == 2) {
      final List<String> dimensions = parts.last.split('x');
      if (dimensions.length == 2) {
        width = double.parse(dimensions[0]);
        height = double.parse(dimensions[1]);
      }
    }

<<<<<<< HEAD
    Widget child = delegate.buildImage(src, width, height);
    // Quire: Don't use this section, we assume all comming src is http url.
    // Uri uri = Uri.parse(path);
    // Widget child;
    // if (uri.scheme == 'http' || uri.scheme == 'https') {
    //   child = delegate.buildImage != null ? delegate.buildImage(uri.toString(), width, height) :
    //   new Image.network(uri.toString(), width: width, height: height);
    // } else {
    //   String filePath = (imageDirectory == null
    //       ? uri.toFilePath()
    //       : p.join(imageDirectory.path, uri.toFilePath()));
    //   child = new Image.file(new File(filePath), width: width, height: height);
    // }
=======
    Uri uri = Uri.parse(path);
    Widget child;
    if (uri.scheme == 'http' || uri.scheme == 'https') {
      child = new Image.network(uri.toString(), width: width, height: height);
    } else if (uri.scheme == 'data') {
      child = _handleDataSchemeUri(uri, width, height);
    } else if (uri.scheme == "resource") {
      child = new Image.asset(path.substring(9), width: width, height: height);
    } else {
      String filePath = (imageDirectory == null
          ? uri.toFilePath()
          : p.join(imageDirectory.path, uri.toFilePath()));
      child = new Image.file(new File(filePath), width: width, height: height);
    }
>>>>>>> 0855cc0a

    if (_linkHandlers.isNotEmpty) {
      TapGestureRecognizer recognizer = _linkHandlers.last;
      return new GestureDetector(child: child, onTap: recognizer.onTap);
    } else {
      return child;
    }
  }

<<<<<<< HEAD
  Widget _buildBullet(String listTag, md.Element element) {
=======
  Widget _handleDataSchemeUri(Uri uri, final double width, final double height) {
    final String mimeType = uri.data.mimeType;
    if (mimeType.startsWith('image/')) {
      return new Image.memory(uri.data.contentAsBytes(), width: width, height: height);
    } else if (mimeType.startsWith('text/')) {
      return new Text(uri.data.contentAsString());
    }
    return const SizedBox();
  }

  Widget _buildBullet(String listTag) {
>>>>>>> 0855cc0a
    if (listTag == 'ul')
      return new Text('•', textAlign: TextAlign.center, style: styleSheet.styles['li']);

    final int index = _blocks.last.nextListIndex;
    return new Padding(
      padding: const EdgeInsets.only(right: 5.0),
      child: new Text('${index + 1}.', textAlign: TextAlign.right, style: styleSheet.styles['li']),
    );
  }

  void _addParentInlineIfNeeded(String tag) {
    if (_inlines.isEmpty) {
      _inlines.add(new _InlineElement(
        tag,
        style: styleSheet.styles[tag],
      ));
    }
  }

  void _addBlockChild(Widget child) {
    final _BlockElement parent = _blocks.last;
    if (parent.children.isNotEmpty)
      parent.children.add(new SizedBox(height: styleSheet.blockSpacing));
    parent.children.add(child);
    parent.nextListIndex += 1;
  }

  void _addAnonymousBlockIfNeeded(TextStyle style) {
    if (_inlines.isEmpty) {
      return;
    }

    final _InlineElement inline = _inlines.single;
    if (inline.children.isNotEmpty) {
      List<Widget> mergedInlines = _mergeInlineChildren(inline);
      final Wrap wrap = new Wrap(children: mergedInlines);
      _addBlockChild(wrap);
      _inlines.clear();
    }
  }

  /// Merges adjacent [TextSpan] children of the given [_InlineElement]
  List<Widget> _mergeInlineChildren(_InlineElement inline) {
    List<Widget> mergedTexts = <Widget>[];
    for (Widget child in inline.children) {
      if (mergedTexts.isNotEmpty && mergedTexts.last is RichText && child is RichText) {
        RichText previous = mergedTexts.removeLast();
        TextSpan previousTextSpan = previous.text;
        List<TextSpan> children = previousTextSpan.children != null
            ? new List.from(previousTextSpan.children)
            : [previousTextSpan];
        children.add(child.text);
        TextSpan mergedSpan = new TextSpan(children: children);
<<<<<<< HEAD
        mergedTexts.add(new RichText(text: mergedSpan, textScaleFactor: textScaleFactor));
=======
        mergedTexts.add(new RichText(
          textScaleFactor: styleSheet.textScaleFactor,
          text: mergedSpan,
        ));
>>>>>>> 0855cc0a
      } else {
        mergedTexts.add(child);
      }
    }
    return mergedTexts;
  }
}<|MERGE_RESOLUTION|>--- conflicted
+++ resolved
@@ -103,7 +103,7 @@
 ///  * [Markdown], which is a widget that parses and displays Markdown.
 class MarkdownBuilder implements md.NodeVisitor {
   /// Creates an object that builds a [Widget] tree from parsed Markdown.
-  MarkdownBuilder({ this.delegate, this.styleSheet, this.imageDirectory , this.textScaleFactor });
+  MarkdownBuilder({ this.delegate, this.styleSheet, this.imageDirectory});
 
   /// A delegate that controls how link and `pre` elements behave.
   final MarkdownBuilderDelegate delegate;
@@ -118,9 +118,6 @@
   final List<_BlockElement> _blocks = <_BlockElement>[];
   final List<_InlineElement> _inlines = <_InlineElement>[];
   final List<GestureRecognizer> _linkHandlers = <GestureRecognizer>[];
-
-  /// the text scale from context
-  final double textScaleFactor;
 
   /// Returns widgets that display the given Markdown nodes.
   ///
@@ -156,7 +153,6 @@
 
     final TextSpan span = _blocks.last.tag == 'pre'
       ? delegate.formatText(styleSheet, text.text)
-<<<<<<< HEAD
       : delegate.textProcess(innerElement?.tag, outerElement?.tag, _inlines.last.style, text.text, _linkHandlers.isNotEmpty ? _linkHandlers.last : null);
 //      : new TextSpan(
 //          style: _inlines.last.style,
@@ -164,19 +160,10 @@
 //          recognizer: _linkHandlers.isNotEmpty ? _linkHandlers.last : null,
 //        );
 
-    _inlines.last.children.add(new RichText(text: span, textScaleFactor: textScaleFactor));
-=======
-      : new TextSpan(
-          style: _inlines.last.style,
-          text: text.text,
-          recognizer: _linkHandlers.isNotEmpty ? _linkHandlers.last : null,
-        );
-
     _inlines.last.children.add(new RichText(
       textScaleFactor: styleSheet.textScaleFactor,
       text: span,
     ));
->>>>>>> 0855cc0a
   }
 
   @override
@@ -326,36 +313,22 @@
       }
     }
 
-<<<<<<< HEAD
     Widget child = delegate.buildImage(src, width, height);
     // Quire: Don't use this section, we assume all comming src is http url.
     // Uri uri = Uri.parse(path);
     // Widget child;
     // if (uri.scheme == 'http' || uri.scheme == 'https') {
-    //   child = delegate.buildImage != null ? delegate.buildImage(uri.toString(), width, height) :
-    //   new Image.network(uri.toString(), width: width, height: height);
+    //   child = new Image.network(uri.toString(), width: width, height: height);
+    // } else if (uri.scheme == 'data') {
+    //   child = _handleDataSchemeUri(uri, width, height);
+    // } else if (uri.scheme == "resource") {
+    //   child = new Image.asset(path.substring(9), width: width, height: height);
     // } else {
     //   String filePath = (imageDirectory == null
     //       ? uri.toFilePath()
     //       : p.join(imageDirectory.path, uri.toFilePath()));
     //   child = new Image.file(new File(filePath), width: width, height: height);
     // }
-=======
-    Uri uri = Uri.parse(path);
-    Widget child;
-    if (uri.scheme == 'http' || uri.scheme == 'https') {
-      child = new Image.network(uri.toString(), width: width, height: height);
-    } else if (uri.scheme == 'data') {
-      child = _handleDataSchemeUri(uri, width, height);
-    } else if (uri.scheme == "resource") {
-      child = new Image.asset(path.substring(9), width: width, height: height);
-    } else {
-      String filePath = (imageDirectory == null
-          ? uri.toFilePath()
-          : p.join(imageDirectory.path, uri.toFilePath()));
-      child = new Image.file(new File(filePath), width: width, height: height);
-    }
->>>>>>> 0855cc0a
 
     if (_linkHandlers.isNotEmpty) {
       TapGestureRecognizer recognizer = _linkHandlers.last;
@@ -365,21 +338,17 @@
     }
   }
 
-<<<<<<< HEAD
+//  Widget _handleDataSchemeUri(Uri uri, final double width, final double height) {
+//    final String mimeType = uri.data.mimeType;
+//    if (mimeType.startsWith('image/')) {
+//      return new Image.memory(uri.data.contentAsBytes(), width: width, height: height);
+//    } else if (mimeType.startsWith('text/')) {
+//      return new Text(uri.data.contentAsString());
+//    }
+//    return const SizedBox();
+//  }
+
   Widget _buildBullet(String listTag, md.Element element) {
-=======
-  Widget _handleDataSchemeUri(Uri uri, final double width, final double height) {
-    final String mimeType = uri.data.mimeType;
-    if (mimeType.startsWith('image/')) {
-      return new Image.memory(uri.data.contentAsBytes(), width: width, height: height);
-    } else if (mimeType.startsWith('text/')) {
-      return new Text(uri.data.contentAsString());
-    }
-    return const SizedBox();
-  }
-
-  Widget _buildBullet(String listTag) {
->>>>>>> 0855cc0a
     if (listTag == 'ul')
       return new Text('•', textAlign: TextAlign.center, style: styleSheet.styles['li']);
 
@@ -433,14 +402,10 @@
             : [previousTextSpan];
         children.add(child.text);
         TextSpan mergedSpan = new TextSpan(children: children);
-<<<<<<< HEAD
-        mergedTexts.add(new RichText(text: mergedSpan, textScaleFactor: textScaleFactor));
-=======
         mergedTexts.add(new RichText(
           textScaleFactor: styleSheet.textScaleFactor,
           text: mergedSpan,
         ));
->>>>>>> 0855cc0a
       } else {
         mergedTexts.add(child);
       }
