--- conflicted
+++ resolved
@@ -296,12 +296,8 @@
     Uri uri = Uri.parse(path);
     Widget child;
     if (uri.scheme == 'http' || uri.scheme == 'https') {
-<<<<<<< HEAD
-      return delegate.buildImage != null ? delegate.buildImage(uri.toString(), width, height) :
+      child = delegate.buildImage != null ? delegate.buildImage(uri.toString(), width, height) :
       new Image.network(uri.toString(), width: width, height: height);
-=======
-      child = new Image.network(uri.toString(), width: width, height: height);
->>>>>>> bed98a71
     } else {
       String filePath = (imageDirectory == null
           ? uri.toFilePath()
